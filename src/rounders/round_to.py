"""Top-level rounding functions."""

from typing import Any, Optional

from rounders.generics import decade, is_finite, is_zero, preround, to_type_of
from rounders.modes import TIES_TO_EVEN, RoundingMode


def round_to_int(x: Any, *, mode: RoundingMode = TIES_TO_EVEN) -> int:
    """
    Round a value to the nearest integer, using the given rounding mode.

    Parameters
    ----------
    x : numeric
    mode : optional, keyword-only
        Any of the available rounding modes. Defaults to the
        ties-to-even rounding mode.

    Returns
    -------
    rounded : int

    Raises
    ------
    ValueError
        If the value to be rounded is not finite.
    """
    if not is_finite(x):
        raise ValueError("x must be finite")

    rounded = preround(x, 0).round(0, mode)
    return int(rounded)


def round_to_places(
    value: Any, places: int, *, mode: RoundingMode = TIES_TO_EVEN
) -> Any:
    """
    Round a value to a given number of places after the point.

    Parameters
    ----------
    value : number
        value to be rounded
    places : integer
        Number of places to round to, relative to the decimal point.
    mode, optional
        Any of the available rounding modes. Defaults to the
        ties-to-even rounding mode.
    """
    # Infinities and nans are returned unchanged.
    if not is_finite(value):
        return value

    prerounded = preround(value, -places)
    rounded = prerounded.round(-places, mode)
    return to_type_of(value, rounded)


def round_to_figures(x: Any, figures: int, *, mode: RoundingMode = TIES_TO_EVEN) -> Any:
    """
    Round a value to a given number of significant figures.

    Parameters
    ----------
    x : numeric
    figures : positive integer
    mode, optional
        Any of the available rounding modes. Defaults to the
        ties-to-even rounding mode.
    """
    if figures <= 0:
        raise ValueError(f"figures must be positive; got {figures}")

    # Infinities and nans are returned unchanged.
    if not is_finite(x):
        return x

    prerounded = preround(x, exponent=None if is_zero(x) else decade(x) + 1 - figures)

    # The choice of exponent for zero is rather arbitrary. The choice
    # here ensures alignment in a table of values expressed in
    # scientific notation, assuming that 0 is represented with
    # an exponent of zero. For example, with figures=3:
    #
    #  4.56e-02
    #  1.23e+02
    #  0.00e+00
<<<<<<< HEAD
=======

    prerounded = preround(x, exponent=None if is_zero(x) else decade(x) + 1 - figures)
>>>>>>> 314f510f
    exponent = (0 if is_zero(x) else prerounded.decade) + 1 - figures
    rounded = prerounded.round(exponent, mode)

    # Adjust if the result has one more significant figure than expected.
    # This can happen when a value at the uppermost end of a decade gets
    # rounded up to the next power of 10: for example, in rounding
    # 99.973 to 100.0.
    rounded = rounded.nudge(figures)
    return to_type_of(x, rounded)


def round(
    x: Any, ndigits: Optional[int] = None, *, mode: RoundingMode = TIES_TO_EVEN
) -> Any:
    """
    Round a value using a given rounding mode.

    Replacement for the built-in round function with configurable rounding mode.

    Parameters
    ----------
    x : number
        Value to be rounded
    ndigits : int
        Number of digits past the point to round to. Can be negative.
    mode : RoundingMode, optional
        Rounding mode. Defaults to TIES_TO_EVEN.
    """
    if ndigits is None:
        return round_to_int(x, mode=mode)
    else:
        return round_to_places(x, ndigits, mode=mode)<|MERGE_RESOLUTION|>--- conflicted
+++ resolved
@@ -77,8 +77,6 @@
     if not is_finite(x):
         return x
 
-    prerounded = preround(x, exponent=None if is_zero(x) else decade(x) + 1 - figures)
-
     # The choice of exponent for zero is rather arbitrary. The choice
     # here ensures alignment in a table of values expressed in
     # scientific notation, assuming that 0 is represented with
@@ -87,11 +85,8 @@
     #  4.56e-02
     #  1.23e+02
     #  0.00e+00
-<<<<<<< HEAD
-=======
 
     prerounded = preround(x, exponent=None if is_zero(x) else decade(x) + 1 - figures)
->>>>>>> 314f510f
     exponent = (0 if is_zero(x) else prerounded.decade) + 1 - figures
     rounded = prerounded.round(exponent, mode)
 
